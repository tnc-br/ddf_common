--- conflicted
+++ resolved
@@ -262,15 +262,10 @@
     radius_pace=radius_pace,
     trusted_buffer_radius=trusted_buffer_radius, 
     real_samples_data=real_samples_data,
-<<<<<<< HEAD
     elements=[isotope_column_name],
-    reference_isoscapes=[means_isoscape, vars_isoscape])
-=======
-    elements=isotope_column_names,
     reference_isoscapes=[means_isoscape, vars_isoscape],
     fake_sample_drop_rate=fake_sample_drop_rate,
     fake_samples_per_sample=fake_samples_per_sample)
->>>>>>> 7806f2e5
   
   # Test the isoscape against the mixture of real and fake samples. 
   auc_scores, p_values_found, precision_targets_found, recall_targets_found, pr_curves, auc_roc_scores = evaluate_fake_true_mixture(
@@ -278,11 +273,11 @@
     real=real,
     mean_isoscapes=[means_isoscape],
     var_isoscapes=[vars_isoscape],
-    isotope_column_names=[isotope_column_name],
+    isotope_column_names=isotope_column_names,
     precision_target=precision_target,
     recall_target=recall_target)
 
-  return EvalResults(rmse, auc_scores, p_values_found, precision_targets_found, recall_targets_found, pr_curves)
+  return EvalResults(rmse, auc_scores, p_values_found, precision_targets_found, recall_targets_found, pr_curves, auc_roc_scores)
 
 def evaluate_multiple_elements(
   means_isoscapes: List[raster.AmazonGeoTiff],
