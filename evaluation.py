from sklearn.metrics import root_mean_squared_error
from sklearn.metrics import precision_recall_curve
from sklearn.metrics import auc
from sklearn.metrics import roc_auc_score
import raster
import pandas as pd
import dataset
from dataclasses import dataclass, field
import hypothesis
import numpy as np
from typing import Dict, Any, List

def calculate_rmse(df, means_isoscape, vars_isoscape, mean_true_name, var_true_name, mean_pred_name, var_pred_name):
  '''
  Calculates the mean, variance and overall (mean and variance) RMSE of df using
  the provided columns mean_true_name, var_true_name, mean_pred_name, var_pred_name
  can take any value except 'truth' and 'prediction'
  '''
  # Make sure names do not collide.
  assert(
      len([mean_true_name, var_true_name, mean_pred_name, var_pred_name, 'truth', 'prediction']) ==
      len(set([mean_true_name, var_true_name, mean_pred_name, var_pred_name, 'truth', 'prediction'])))

  df[mean_pred_name] = df.apply(lambda row:raster.get_data_at_coords(means_isoscape, row['long'],row['lat'],-1), axis=1)
  df[var_pred_name] = df.apply(lambda row:raster.get_data_at_coords(vars_isoscape, row['long'],row['lat'],-1), axis=1)

  predictions = list(df.apply(lambda row: [row[mean_pred_name], row[var_pred_name]], axis=1).values)
  truths = list(df.apply(lambda row: [row[mean_true_name], row[var_true_name]], axis=1).values)

  return (root_mean_squared_error(df[mean_true_name].values, df[mean_pred_name].values),
         root_mean_squared_error(df[var_true_name].values, df[var_pred_name].values),
         root_mean_squared_error(truths, predictions))

def isoscape_precision_recall_thresholds(
    test_dataset: pd.DataFrame,
    isotope_column_names: list[str],
    means_isoscapes: list[raster.AmazonGeoTiff],
    vars_isoscapes: list[raster.AmazonGeoTiff]) -> list[list[float]]:
  predictions = hypothesis.get_predictions(
    sample_data=test_dataset,
    isotope_column_names=isotope_column_names,
    means_isoscapes=means_isoscapes,
    variances_isoscapes=vars_isoscapes,
    sample_size_per_location=5)

  predictions.dropna(subset=['fraud', 'fraud_p_value'], inplace=True)

  y_true = predictions['fraud']
  # Fraud p value is lower the more positive a prediction/label is.
  # Inverting it gives us the probability of positive label class (fraud).
  y_pred = 1 - predictions['fraud_p_value']

  return precision_recall_curve(y_true, y_pred)

def isoscape_roc_auc_score(
    test_dataset: pd.DataFrame,
    isotope_column_names: list[str],
    means_isoscapes: list[raster.AmazonGeoTiff],
    vars_isoscapes: list[raster.AmazonGeoTiff]) -> list[list[float]]:
  predictions = hypothesis.get_predictions(
    sample_data=test_dataset,
    isotope_column_names=isotope_column_names,
    means_isoscapes=means_isoscapes,
    variances_isoscapes=vars_isoscapes,
    sample_size_per_location=5)

  predictions.dropna(subset=['fraud', 'fraud_p_value'], inplace=True)

  y_true = predictions['fraud']
  # Fraud p value is lower the more positive a prediction/label is.
  # Inverting it gives us the probability of positive label class (fraud).
  y_pred = 1 - predictions['fraud_p_value']

  return roc_auc_score(y_true, y_pred)

def generate_fake_samples(
  start_max_fraud_radius: int, 
  end_max_fraud_radius: int,
  radius_pace: int,
  trusted_buffer_radius: int,
  real_samples_data: pd.DataFrame,
  elements: List[str],
  reference_isoscapes: List[raster.AmazonGeoTiff],
  fake_sample_drop_rate:float=0.0,
  fake_samples_per_sample:int=1):
  fake_samples = {}
  for max_radius in range(start_max_fraud_radius, end_max_fraud_radius+1, radius_pace):
    fake_samples[max_radius] = dataset.create_fraudulent_samples(
      real_samples_data,
      reference_isoscapes,
      elements,
      max_radius,
      trusted_buffer_radius,
      fake_sample_drop_rate,
      fake_samples_per_sample)
  return fake_samples

def find_p_value(
    precision: list[float],
    recall: list[float],
    thresholds: list[float],
    precision_target: float,
    recall_target: float) -> list[float]:
  assert(precision_target or recall_target)
  if precision_target:
    target_pos = np.argwhere(precision[:-1] >= precision_target)
  else:
    target_pos = np.argwhere(recall[:-1] >= recall_target)
  # No precision/recall is greater than or equal to the target
  if len(target_pos) < 1:
    if precision_target:
      target_pos = [[np.argmax(precision[:-1])]]
    else:
      target_pos = [[np.argmax(recall[:-1])]]

  precision_target_found = precision[:-1][target_pos[0]]
  recall_target_found = recall[:-1][target_pos[0]]
  p_value_found = (1-thresholds)[target_pos[0]]

  return precision_target_found, recall_target_found, p_value_found

def evaluate_fake_true_mixture(
  dist_to_fake_samples: Dict,
  real: pd.DataFrame,
  mean_isoscapes: List[raster.AmazonGeoTiff],
  var_isoscapes: List[raster.AmazonGeoTiff],
  isotope_column_names: List[str],
  precision_target: float,
  recall_target: float
):
  auc_scores = {}
  p_values_found = {}
  precision_targets_found = {}
  recall_targets_found = {}
  pr_curves = {}
  auc_roc_scores = {}

  for radius, fake_sample in dist_to_fake_samples.items():
    test_dataset = pd.concat([real, pd.DataFrame(fake_sample)], ignore_index=True)
    test_dataset = dataset.nudge_invalid_coords(
        df=test_dataset,
        rasters=mean_isoscapes + var_isoscapes
    )

    precision, recall, thresholds = isoscape_precision_recall_thresholds(
        test_dataset=test_dataset,
        isotope_column_names=isotope_column_names,
        means_isoscapes=mean_isoscapes,
        vars_isoscapes=var_isoscapes
    )

    pr_curves[radius] = {
      "precision": precision.tolist(), 
      "recall": recall.tolist(),
      "thresholds": thresholds.tolist()}

    auc_score = auc(recall, precision)
    auc_scores[radius] = auc_score

    precision_target_found, recall_target_found, p_value_found = find_p_value(
        precision=precision,
        recall=recall,
        thresholds=thresholds,
        precision_target=precision_target,
        recall_target=recall_target
    )

    p_values_found[radius] = p_value_found[0]
    precision_targets_found[radius] = precision_target_found[0]
    recall_targets_found[radius] = recall_target_found[0]

    radius_roc_auc_score = isoscape_roc_auc_score(
        test_dataset=test_dataset,
        isotope_column_names=isotope_column_names,
        means_isoscapes=mean_isoscapes,
        vars_isoscapes=var_isoscapes
    )
    auc_roc_scores[radius] = radius_roc_auc_score


  return auc_scores, p_values_found, precision_targets_found, recall_targets_found, pr_curves, auc_roc_scores

@dataclass
class EvalResults:
  '''
  Container for results from `evaluate`
  '''
  rmse: Dict[str, float]
  auc_scores: Dict[int, float] = field(default_factory=dict)
  p_values_found: Dict[int, float] = field(default_factory=dict)
  precision_targets_found: Dict[int, float] = field(default_factory=dict)
  recall_targets_found: Dict[int, float] = field(default_factory=dict)
  pr_curves: Dict[int, Dict[str, List[float]]] = field(default_factory=dict)
  auc_roc_scores: Dict[int, float] = field(default_factory=dict)

  def convert_to_bq_dict(self):
    bq_dict = self.rmse
    bq_dict['per_radius_eval'] = []
    for radius in self.auc_scores.keys():
      radius_result = {}
      radius_result['radius'] = radius
      radius_result['auc'] = self.auc_scores[radius]
      radius_result['p_value'] = self.p_values_found[radius]
      radius_result['precision_target'] = self.precision_targets_found[radius]
      radius_result['recall_target'] = self.recall_targets_found[radius]
      radius_result['pr_curve'] = self.pr_curves[radius]
      radius_result['auc_roc_score'] = self.auc_roc_scores[radius]
      bq_dict['per_radius_eval'].append(radius_result)
    return bq_dict

def evaluate(
  means_isoscape: raster.AmazonGeoTiff,
  vars_isoscape: raster.AmazonGeoTiff,
  original_dataset: pd.DataFrame,
  isotope_column_name: str,
  eval_dataset: pd.DataFrame,
  mean_label: str,
  var_label: str,
  sample_size_per_location: int,
  precision_target: float,
  recall_target: float,
  start_max_fraud_radius: int,
  end_max_fraud_radius: int,
  radius_pace: int,
  trusted_buffer_radius: int,
  fake_sample_drop_rate:float=0.0,
  fake_samples_per_sample:int=1) -> Dict[str, Any]:
  '''
  Runs a minimal one-sided evaluation pipeline. 
  '''

  # Sanitize
  eval_dataset = eval_dataset.dropna(subset=[var_label])
  mean_predicted_label = mean_label + "_predicted"
  var_predicted_label = var_label + "_predicted"

  # RMSE
  rmse = {}
  rmse['mean_rmse'], rmse['var_rmse'], rmse['overall_rmse'] = calculate_rmse(
      eval_dataset, means_isoscape, vars_isoscape, mean_label, var_label,
      mean_predicted_label, var_predicted_label)

  # Group and set up fake data
  eval_dataset['fraud'] = False
  eval_dataset['cel_count'] = sample_size_per_location
  inferences_df = hypothesis.get_predictions_grouped(
      eval_dataset, [mean_label], [var_label], ['cel_count'],
      [means_isoscape], [vars_isoscape], sample_size_per_location)

  inferences_df.dropna(subset=[var_label, var_predicted_label], inplace=True)

  real_samples_data = pd.merge(
    eval_dataset[['Code','lat','long', mean_label, var_label]],
    original_dataset, how="inner", 
    left_on=['Code', 'lat', 'long'], right_on=['Code', 'lat', 'long'])
  real = real_samples_data[['Code','lat','long'] + [isotope_column_name]]
  real = real.assign(fraud=False)

  dist_to_fake_samples = generate_fake_samples(
    start_max_fraud_radius=start_max_fraud_radius,
    end_max_fraud_radius=end_max_fraud_radius,
    radius_pace=radius_pace,
    trusted_buffer_radius=trusted_buffer_radius, 
    real_samples_data=real_samples_data,
<<<<<<< HEAD
    elements=[isotope_column_name],
    reference_isoscapes=[means_isoscape, vars_isoscape])
=======
    elements=isotope_column_names,
    reference_isoscapes=[means_isoscape, vars_isoscape],
    fake_sample_drop_rate=fake_sample_drop_rate,
    fake_samples_per_sample=fake_samples_per_sample)
>>>>>>> 3b7b73dc
  
  # Test the isoscape against the mixture of real and fake samples. 
  auc_scores, p_values_found, precision_targets_found, recall_targets_found, pr_curves, auc_roc_scores = evaluate_fake_true_mixture(
    dist_to_fake_samples=dist_to_fake_samples, 
    real=real,
    mean_isoscapes=[means_isoscape],
    var_isoscapes=[vars_isoscape],
    isotope_column_names=[isotope_column_name],
    precision_target=precision_target,
    recall_target=recall_target)

  return EvalResults(rmse, auc_scores, p_values_found, precision_targets_found, recall_targets_found, pr_curves)

def evaluate_multiple_elements(
  means_isoscapes: List[raster.AmazonGeoTiff],
  vars_isoscapes: List[raster.AmazonGeoTiff],
  original_dataset: pd.DataFrame,
  isotope_column_names: List[str],
  eval_dataset: pd.DataFrame,
  mean_labels: List[str],
  var_labels: List[str],
  count_labels: List[str],
  sample_size_per_location: int,
  precision_target: float,
  recall_target: float,
  start_max_fraud_radius: int,
  end_max_fraud_radius: int,
  radius_pace: int,
  trusted_buffer_radius: int) -> Dict[str, Any]:
  '''
  Runs a one-sided evaluation pipeline with multiple elements. 
  '''
  assert len(means_isoscapes) == len(vars_isoscapes) == len(isotope_column_names)
  rmse = {}
  eval_dataset = eval_dataset.dropna(subset=var_labels)
  var_predicted_labels = []
  for i in range(len(isotope_column_names)):
    # Sanitize
    mean_predicted_label = mean_labels[i] + "_predicted"
    var_predicted_label = var_labels[i] + "_predicted"
    var_predicted_labels.append(var_predicted_label)

    # RMSE
    isotope_rmse = {}
    isotope_rmse['mean_rmse'], isotope_rmse['var_rmse'], isotope_rmse['overall_rmse'] = calculate_rmse(
        eval_dataset, means_isoscapes[i], vars_isoscapes[i], mean_labels[i], var_labels[i],
        mean_predicted_label, var_predicted_label)
    rmse[isotope_column_names[i]] = isotope_rmse

  # Group and set up fake data
  eval_dataset['fraud'] = False
  eval_dataset['cel_count'] = sample_size_per_location
  inferences_df = hypothesis.get_predictions_grouped(
      eval_dataset, mean_labels, var_labels, count_labels,
      means_isoscapes, vars_isoscapes, sample_size_per_location)

  inferences_df.dropna(subset=var_labels + var_predicted_labels, inplace=True)

  real_samples_data = pd.merge(
    eval_dataset[['Code','lat','long'] + mean_labels + var_labels + count_labels],
    original_dataset, how="inner", 
    left_on=['Code', 'lat', 'long'], right_on=['Code', 'lat', 'long'])
  real = real_samples_data[['Code','lat','long'] + isotope_column_names]
  real = real.assign(fraud=False)

  dist_to_fake_samples = generate_fake_samples(
    start_max_fraud_radius=start_max_fraud_radius,
    end_max_fraud_radius=end_max_fraud_radius,
    radius_pace=radius_pace,
    trusted_buffer_radius=trusted_buffer_radius, 
    real_samples_data=real_samples_data,
    elements=isotope_column_names,
    reference_isoscapes=means_isoscapes + vars_isoscapes)
  
  # Test the isoscape against the mixture of real and fake samples. 
  auc_scores, p_values_found, precision_targets_found, recall_targets_found, pr_curves = evaluate_fake_true_mixture(
    dist_to_fake_samples=dist_to_fake_samples, 
    real=real,
    mean_isoscapes=means_isoscapes,
    var_isoscapes=vars_isoscapes,
    isotope_column_names=isotope_column_names,
    precision_target=precision_target,
    recall_target=recall_target)

  return EvalResults(rmse, auc_scores, p_values_found, precision_targets_found, recall_targets_found, pr_curves, auc_roc_scores)<|MERGE_RESOLUTION|>--- conflicted
+++ resolved
@@ -262,15 +262,10 @@
     radius_pace=radius_pace,
     trusted_buffer_radius=trusted_buffer_radius, 
     real_samples_data=real_samples_data,
-<<<<<<< HEAD
     elements=[isotope_column_name],
     reference_isoscapes=[means_isoscape, vars_isoscape])
-=======
-    elements=isotope_column_names,
-    reference_isoscapes=[means_isoscape, vars_isoscape],
     fake_sample_drop_rate=fake_sample_drop_rate,
     fake_samples_per_sample=fake_samples_per_sample)
->>>>>>> 3b7b73dc
   
   # Test the isoscape against the mixture of real and fake samples. 
   auc_scores, p_values_found, precision_targets_found, recall_targets_found, pr_curves, auc_roc_scores = evaluate_fake_true_mixture(
@@ -343,7 +338,9 @@
     trusted_buffer_radius=trusted_buffer_radius, 
     real_samples_data=real_samples_data,
     elements=isotope_column_names,
-    reference_isoscapes=means_isoscapes + vars_isoscapes)
+    reference_isoscapes=means_isoscapes + vars_isoscapes,
+    fake_sample_drop_rate=fake_sample_drop_rate,
+    fake_samples_per_sample=fake_samples_per_sample)
   
   # Test the isoscape against the mixture of real and fake samples. 
   auc_scores, p_values_found, precision_targets_found, recall_targets_found, pr_curves = evaluate_fake_true_mixture(
