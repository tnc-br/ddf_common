from dataclasses import dataclass
from osgeo import gdal, gdal_array
import numpy as np
import tensorflow as tf
from typing import List
import matplotlib.pyplot as plt
from tqdm import tqdm
import pandas as pd
import math
import glob
import os
import matplotlib.animation as animation
from sklearn.compose import ColumnTransformer


GDRIVE_BASE = "/content/gdrive"
RASTER_BASE = "/MyDrive/amazon_rainforest_files/amazon_rasters/" #@param
MODEL_BASE = "/MyDrive/amazon_rainforest_files/amazon_isoscape_models/" #@param
SAMPLE_DATA_BASE = "/MyDrive/amazon_rainforest_files/amazon_sample_data/" #@param
ANIMATIONS_BASE = "/MyDrive/amazon_rainforest_files/amazon_animations/" #@param
TEST_DATA_BASE = "/MyDrive/amazon_rainforest_files/amazon_test_data/" #@param

# Module for helper functions for manipulating data and datasets.
@dataclass
class AmazonGeoTiff:
  """Represents a geotiff from our dataset."""
  gdal_dataset: gdal.Dataset
  image_value_array: np.ndarray # ndarray of floats
  image_mask_array: np.ndarray # ndarray of uint8
  masked_image: np.ma.masked_array
  yearly_masked_image: np.ma.masked_array
  name: str = "" # The name of the raster and column for dataframe.

  def value_at(self, x: float, y: float) -> float:
    return get_data_at_coords(self, x, y, -1)


@dataclass
class Bounds:
  """Represents geographic bounds and size information."""
  minx: float
  maxx: float
  miny: float
  maxy: float
  pixel_size_x: float
  pixel_size_y: float
  raster_size_x: float
  raster_size_y: float

  def to_matplotlib(self) -> List[float]:
    return [self.minx, self.maxx, self.miny, self.maxy]

def get_raster_path(filename: str) -> str:
  global GDRIVE_BASE
  global RASTER_BASE
  root = GDRIVE_BASE if GDRIVE_BASE else ""
  return f"{root}{RASTER_BASE}{filename}"

def get_model_path(filename: str) -> str:
  global GDRIVE_BASE
  global MODEL_BASE

  root = GDRIVE_BASE if GDRIVE_BASE else ""
  return f"{root}{MODEL_BASE}{filename}"

def get_sample_db_path(filename: str) -> str:
  global GDRIVE_BASE
  global SAMPLE_DATA_BASE

  root = GDRIVE_BASE if GDRIVE_BASE else ""
  return f"{root}{SAMPLE_DATA_BASE}{filename}"

def get_animations_path(filename: str) -> str:
  global GDRIVE_BASE
  global ANIMATIONS_BASE

  root = GDRIVE_BASE if GDRIVE_BASE else ""
  return f"{root}{ANIMATIONS_BASE}{filename}"

def mount_gdrive():
  if not os.path.exists(GDRIVE_BASE):
    # Access data stored on Google Drive
    if GDRIVE_BASE:
      try:
        from google.colab import drive
        drive.mount(GDRIVE_BASE)
      except ModuleNotFoundError:
        print('WARNING, GDRIVE NOT MOUNTED! USING LOCAL FS!!!')

      if not os.path.exists(GDRIVE_BASE):
        print('CREATING A LOCAL FOLDER FOR SOURCE!!!!')
        os.makedirs(GDRIVE_BASE, exist_ok=True)


def print_raster_info(raster):
  dataset = raster
  print("Driver: {}/{}".format(dataset.GetDriver().ShortName,
                              dataset.GetDriver().LongName))
  print("Size is {} x {} x {}".format(dataset.RasterXSize,
                                      dataset.RasterYSize,
                                      dataset.RasterCount))
  print("Projection is {}".format(dataset.GetProjection()))
  geotransform = dataset.GetGeoTransform()
  if geotransform:
      print("Origin = ({}, {})".format(geotransform[0], geotransform[3]))
      print("Pixel Size = ({}, {})".format(geotransform[1], geotransform[5]))

  for band in range(dataset.RasterCount):
    band = dataset.GetRasterBand(band+1)
    #print("Band Type={}".format(gdal.GetDataTypeName(band.DataType)))

    min = band.GetMinimum()
    max = band.GetMaximum()
    if not min or not max:
        (min,max) = band.ComputeRasterMinMax(False)
    #print("Min={:.3f}, Max={:.3f}".format(min,max))

    if band.GetOverviewCount() > 0:
        print("Band has {} overviews".format(band.GetOverviewCount()))

    if band.GetRasterColorTable():
        print("Band has a color table with {} entries".format(band.GetRasterColorTable().GetCount()))

def load_named_raster(path: str, name: str, use_only_band_index: int = -1) -> AmazonGeoTiff:
  raster = load_raster(path, use_only_band_index)
  raster.name = name
  return raster

def load_raster(path: str, use_only_band_index: int = -1) -> AmazonGeoTiff:
  """
  TODO: Refactor (is_single_band, etc., should be a better design)
  --> Find a way to simplify this logic. Maybe it needs to be more abstract.
  """
  mount_gdrive()
  dataset = gdal.Open(path, gdal.GA_ReadOnly)
  try:
    print_raster_info(dataset)
  except AttributeError as e:
    raise OSError("Failed to print raster. This likely means it did not load properly from "+ path)
  image_datatype = dataset.GetRasterBand(1).DataType
  mask_datatype = dataset.GetRasterBand(1).GetMaskBand().DataType
  image = np.zeros((dataset.RasterYSize, dataset.RasterXSize, 12),
                  dtype=gdal_array.GDALTypeCodeToNumericTypeCode(image_datatype))
  mask = np.zeros((dataset.RasterYSize, dataset.RasterXSize, 12),
                  dtype=gdal_array.GDALTypeCodeToNumericTypeCode(image_datatype))

  if use_only_band_index == -1:
    if dataset.RasterCount != 12 and dataset.RasterCount != 1:
      raise ValueError(f"Expected 12 raster bands (one for each month) or one annual average, but found {dataset.RasterCount}")
    if dataset.RasterCount == 1:
      use_only_band_index = 0

  is_single_band = use_only_band_index != -1

  if is_single_band and use_only_band_index >= dataset.RasterCount:
    raise IndexError(f"Specified raster band index {use_only_band_index}"
    f" but there are only {dataset.RasterCount} rasters")

  for band_index in range(12):
    band = dataset.GetRasterBand(use_only_band_index+1 if is_single_band else band_index+1)
    image[:, :, band_index] = band.ReadAsArray()
    mask[:, :, band_index] = band.GetMaskBand().ReadAsArray()
  masked_image = np.ma.masked_where(mask == 0, image)
  yearly_masked_image = masked_image.mean(axis=2)

  return AmazonGeoTiff(dataset, image, mask, masked_image, yearly_masked_image)

def get_extent(dataset):
  geoTransform = dataset.GetGeoTransform()
  minx = geoTransform[0]
  maxy = geoTransform[3]
  maxx = minx + geoTransform[1] * dataset.RasterXSize
  miny = maxy + geoTransform[5] * dataset.RasterYSize
  return Bounds(minx, maxx, miny, maxy, geoTransform[1], geoTransform[5], dataset.RasterXSize, dataset.RasterYSize)

def plot_band(geotiff: AmazonGeoTiff, month_index, figsize=None):
  if figsize:
    plt.figure(figsize=figsize)
  im = plt.imshow(geotiff.masked_image[:,:,month_index], extent=get_extent(geotiff.gdal_dataset).to_matplotlib(), interpolation='none')
  plt.colorbar(im)

def animate(geotiff: AmazonGeoTiff, nSeconds, fps):
  fig = plt.figure( figsize=(8,8) )

  months = []
  labels = []
  for m in range(12):
    months.append(geotiff.masked_image[:,:,m])
    labels.append(f"Month: {m+1}")
  a = months[0]
  extent = get_extent(geotiff.gdal_dataset).to_matplotlib()
  ax = fig.add_subplot()
  im = fig.axes[0].imshow(a, interpolation='none', aspect='auto', extent = extent)
  txt = fig.text(0.3,0,"", fontsize=24)
  fig.colorbar(im)

  def animate_func(i):
    if i % fps == 0:
      print( '.', end ='' )

    im.set_array(months[i])
    txt.set_text(labels[i])
    return [im, txt]

  anim = animation.FuncAnimation(
                                fig,
                                animate_func,
                                frames = nSeconds * fps,
                                interval = 1000 / fps, # in ms
                                )
  plt.close()

  return anim

def save_numpy_to_geotiff(bounds: Bounds, prediction: np.ma.MaskedArray, path: str):
  """Copy metadata from a base geotiff and write raster data + mask from `data`"""
  driver = gdal.GetDriverByName("GTiff")
  metadata = driver.GetMetadata()
  if metadata.get(gdal.DCAP_CREATE) != "YES":
      raise RuntimeError("GTiff driver does not support required method Create().")
  if metadata.get(gdal.DCAP_CREATECOPY) != "YES":
      raise RuntimeError("GTiff driver does not support required method CreateCopy().")

  dataset = driver.Create(path, bounds.raster_size_x, bounds.raster_size_y, prediction.shape[2], eType=gdal.GDT_Float64)
  dataset.SetGeoTransform([bounds.minx, bounds.pixel_size_x, 0, bounds.maxy, 0, bounds.pixel_size_y])
  dataset.SetProjection('GEOGCS["WGS 84",DATUM["WGS_1984",SPHEROID["WGS 84",6378137,298.257223563,AUTHORITY["EPSG","7030"]],AUTHORITY["EPSG","6326"]],PRIMEM["Greenwich",0],UNIT["degree",0.0174532925199433],AUTHORITY["EPSG","4326"]]')

  #dataset = driver.CreateCopy(path, base.gdal_dataset, strict=0)
  if len(prediction.shape) != 3 or prediction.shape[0] != bounds.raster_size_x or prediction.shape[1] != bounds.raster_size_y:
    raise ValueError("Shape of prediction does not match base geotiff")
  #if prediction.shape[2] > base.gdal_dataset.RasterCount:
  #  raise ValueError(f"Expected fewer than {dataset.RasterCount} bands in prediction but found {prediction.shape[2]}")

  prediction_transformed = np.flip(np.transpose(prediction, axes=[1,0,2]), axis=0)
  for band_index in range(dataset.RasterCount):
    band = dataset.GetRasterBand(band_index+1)
    if band.CreateMaskBand(0) == gdal.CE_Failure:
      raise RuntimeError("Failed to create mask band")
    mask_band = band.GetMaskBand()
    band.WriteArray(np.choose(prediction_transformed[:, :, band_index].mask, (prediction_transformed[:, :, band_index].data,np.array(band.GetNoDataValue()),)))
    mask_band.WriteArray(np.logical_not(prediction_transformed[:, :, band_index].mask))

def coords_to_indices(bounds: Bounds, x: float, y: float):
  if x < bounds.minx or x > bounds.maxx or y < bounds.miny or y > bounds.maxy:
    #raise ValueError("Coordinates out of bounds")
    return None, None
    
  # X => lat, Y => lon
  x_idx = bounds.raster_size_y - int(math.ceil((y - bounds.miny) / abs(bounds.pixel_size_y)))
  y_idx = int((x - bounds.minx) / abs(bounds.pixel_size_x))

  return x_idx, y_idx

def _try_get_data_at_coords(dataset: AmazonGeoTiff, x: float, y: float, month: int) -> float:
  # x = longitude
  # y = latitude
  bounds = get_extent(dataset.gdal_dataset)
  x_idx, y_idx = coords_to_indices(bounds, x, y)
  if not x_idx and not y_idx:
    return None
  if month == -1:
    value = dataset.yearly_masked_image[x_idx, y_idx]
  else:
    value = dataset.masked_image[x_idx, y_idx, month]
  if np.ma.is_masked(value):
    return None
  else:
    return value

def get_data_at_coords(dataset: AmazonGeoTiff, x: float, y: float, month: int) -> float:
  # x = longitude
  # y = latitude
  value = _try_get_data_at_coords(dataset, x, y, month)
  if value is None:
    raise ValueError(f"Coordinates ({y},{x}) are masked in {dataset.name}")
  else:
    return value

<<<<<<< HEAD
def get_predictions_at_each_pixel(
    model: tf.keras.Model,
    feature_transformer: ColumnTransformer,
    geotiffs: dict[str, AmazonGeoTiff],
    bounds: Bounds):

  # Initialize a blank plane representing means and variance.
  predicted_np = np.ma.array(
      np.zeros([bounds.raster_size_x, bounds.raster_size_y, 2], dtype=float),
      mask=np.ones([bounds.raster_size_x, bounds.raster_size_y, 2], dtype=bool))

  for x_idx, x in enumerate(tqdm(np.arange(bounds.minx, bounds.maxx, bounds.pixel_size_x, dtype=float))):
    rows = []
    row_indexes = []
    for y_idx, y in enumerate(np.arange(bounds.miny, bounds.maxy, -bounds.pixel_size_y, dtype=float)):
      # Row should contain all the features needed to predict, in the same
      # column order the model was trained.
      row = {}
      row["lat"] = y
      row["long"] = x

      # Surround in try/except as we will be trying to fetch out of bounds data.
      try:
        for geotiff_label, geotiff in geotiffs.items():
          row[geotiff_label] = geotiff.value_at(x, y)
          if pd.isnull(row[geotiff_label]):
            raise ValueError
      except (ValueError, IndexError):
        continue # masked and out-of-bounds coordinates

      rows.append(row)
      row_indexes.append((y_idx,0,))

    if (len(rows) > 0):
      X = pd.DataFrame.from_dict(rows)
      if (X.isnull().values.any()):
        print(X.isnull().sum())
      X_scaled = pd.DataFrame(feature_transformer.transform(X),
                              index=X.index, columns=X.columns)
      predictions = model.predict_on_batch(X_scaled)

      means_np = predictions[:, 0]
      for prediction, (y_idx, month_idx) in zip(means_np, row_indexes):
        predicted_np.mask[x_idx,y_idx,0] = False # unmask since we have data
        predicted_np.data[x_idx,y_idx,0] = prediction
      vars_np = predictions[:, 1]
      for prediction, (y_idx, month_idx) in zip (vars_np, row_indexes):
        predicted_np.mask[x_idx, y_idx, 1] = False
        predicted_np.data[x_idx, y_idx, 1] = prediction

  return predicted_np

def is_valid_point(lat: float, lon: float, reference_isocape: AmazonGeoTiff):
  return True if get_data_at_coords(reference_isocape, lon, lat, 0) else False
=======
def is_valid_point(lat: float, lon: float, reference_isocape: AmazonGeoTiff) -> bool:  
  return _try_get_data_at_coords(reference_isocape, lon, lat, -1) is not None
>>>>>>> ccb6caf9

brazil_map_geotiff_ = None
def brazil_map_geotiff() -> AmazonGeoTiff:
  global brazil_map_geotiff_
  if not brazil_map_geotiff_:
    brazil_map_geotiff_ = load_raster(get_raster_path("brasil_clim_raster.tiff"))
  return brazil_map_geotiff_

relative_humidity_geotiff_ = None
def relative_humidity_geotiff() -> AmazonGeoTiff:
  global relative_humidity_geotiff_
  if not relative_humidity_geotiff_:
    relative_humidity_geotiff_ = load_named_raster(get_raster_path("R.rh_Stack.tif"), "rh")
  return relative_humidity_geotiff_

temperature_geotiff_ = None
def temperature_geotiff() -> AmazonGeoTiff:
  global temperature_geotiff_
  if not temperature_geotiff_:
    temperature_geotiff_ = load_named_raster(get_raster_path("Temperatura_Stack.tif"), "temp")
  return temperature_geotiff_

vapor_pressure_deficit_geotiff_ = None
def vapor_pressure_deficit_geotiff() -> AmazonGeoTiff:
  global vapor_pressure_deficit_geotiff_
  if not vapor_pressure_deficit_geotiff_:
    vapor_pressure_deficit_geotiff_ = load_named_raster(get_raster_path("R.vpd_Stack.tif"), "vpd")
  return vapor_pressure_deficit_geotiff_

atmosphere_isoscape_geotiff_ = None
def atmosphere_isoscape_geotiff() -> AmazonGeoTiff:
  global atmosphere_isoscape_geotiff_
  if not atmosphere_isoscape_geotiff_:
    atmosphere_isoscape_geotiff_ = load_named_raster(get_raster_path("Iso_Oxi_Stack.tif"), "atmosphere_oxygen_ratio")
  return atmosphere_isoscape_geotiff_

cellulose_isoscape_geotiff_ = None
def cellulose_isoscape_geotiff() -> AmazonGeoTiff:
  global cellulose_isoscape_geotiff_
  if not cellulose_isoscape_geotiff_:
    cellulose_isoscape_geotiff_ = load_named_raster(get_raster_path("iso_O_cellulose.tif"), "cellulose_oxygen_ratio")
  return cellulose_isoscape_geotiff_

pet_geotiff_ = None
def pet_geotiff() -> AmazonGeoTiff:
  global pet_geotiff_
  if not pet_geotiff_:
    pet_geotiff_ = load_named_raster(get_raster_path("pet_Stack_mean.tiff"), "pet")
  return pet_geotiff_

dem_geotiff_ = None
def dem_geotiff() -> AmazonGeoTiff:
  global dem_geotiff_
  if not dem_geotiff_:
    dem_geotiff_ = load_named_raster(get_raster_path("dem_pa_brasil_raster.tiff"), "dem",  use_only_band_index=0)
  return dem_geotiff_

pa_geotiff_ = None
def pa_geotiff() -> AmazonGeoTiff:
  global pa_geotiff_
  if not pa_geotiff_:
    pa_geotiff_ = load_named_raster(get_raster_path("dem_pa_brasil_raster.tiff"), "pa",  use_only_band_index=1)
  return pa_geotiff_

krig_means_isoscape_geotiff_ = None
def krig_means_isoscape_geotiff() -> AmazonGeoTiff:
  global krig_means_isoscape_geotiff_
  if not krig_means_isoscape_geotiff_:
    krig_means_isoscape_geotiff_ = load_named_raster(get_raster_path("uc_davis_d18O_cel_ordinary_random_grouped_means.tiff"), "ordinary_krig_means")
  return krig_means_isoscape_geotiff_

krig_variances_isoscape_geotiff_ = None
def krig_variances_isoscape_geotiff() -> AmazonGeoTiff:
  global krig_variances_isoscape_geotiff_
  if not krig_variances_isoscape_geotiff_:
    krig_variances_isoscape_geotiff_ = load_named_raster(get_raster_path("uc_davis_d18O_cel_ordinary_random_grouped_vars.tiff"), "ordinary_krig_vars")
  return krig_variances_isoscape_geotiff_  

precipitation_regression_isoscape_geotiff_ = None
def precipitation_regression_isoscape_geotiff() -> AmazonGeoTiff:
  global precipitation_regression_isoscape_geotiff_
  if not precipitation_regression_isoscape_geotiff_:
    precipitation_regression_isoscape_geotiff_ = load_named_raster(get_raster_path("isoscape_fullmodel_d18O_prec_REGRESSION.tiff"), "precipitation_regression_isoscape_geotiff")
  return precipitation_regression_isoscape_geotiff_

craig_gordon_isoscape_geotiff_ = None
def craig_gordon_isoscape_geotiff() -> AmazonGeoTiff:
  global craig_gordon_isoscape_geotiff_
  if not craig_gordon_isoscape_geotiff_:
    craig_gordon_isoscape_geotiff_ = load_named_raster(get_raster_path("Iso_Oxi_Stack_mean_TERZER.tif"), "craig_gordon_isoscape_geotiff")
  return craig_gordon_isoscape_geotiff_

brisoscape_geotiff_ = None
def brisoscape_geotiff() -> AmazonGeoTiff:
  global brisoscape_geotiff_
  if not brisoscape_geotiff_:
    brisoscape_geotiff_ = load_named_raster(get_raster_path("brisoscape_mean_ISORIX.tif"), "brisoscape_geotiff")
  return brisoscape_geotiff_

d13C_mean_geotiff_ = None
def d13C_mean_geotiff() -> AmazonGeoTiff:
  global d13C_mean_geotiff_
  if not d13C_mean_geotiff_:
    d13C_mean_geotiff_ = load_named_raster(get_raster_path("d13C_cel_map_BRAZIL_stack.tiff"), "d13C_mean", use_only_band_index=0)
  return d13C_mean_geotiff_

d13C_var_geotiff_ = None
def d13C_var_geotiff() -> AmazonGeoTiff:
  global d13C_var_geotiff_
  if not d13C_var_geotiff_:
    d13C_var_geotiff_ = load_named_raster(get_raster_path("d13C_cel_map_BRAZIL_stack.tiff"), "d13C_var", use_only_band_index=1)
  return d13C_var_geotiff_

# A collection of column names to functions that load the corresponding geotiffs.
column_name_to_geotiff_fn = {
  "VPD" : vapor_pressure_deficit_geotiff,
  "RH": relative_humidity_geotiff,
  "PET": pet_geotiff,
  "DEM": dem_geotiff,
  "PA": pa_geotiff,
  "Mean Annual Temperature": temperature_geotiff,
  "Mean Annual Precipitation": brazil_map_geotiff,
  "Iso_Oxi_Stack_mean_TERZER": craig_gordon_isoscape_geotiff,
  "isoscape_fullmodel_d18O_prec_REGRESSION": precipitation_regression_isoscape_geotiff,
  "brisoscape_mean_ISORIX": brisoscape_geotiff,
  "d13C_cel_mean": d13C_mean_geotiff,
  "d13C_cel_var": d13C_var_geotiff,
  "ordinary_kriging_linear_d18O_predicted_mean" : krig_means_isoscape_geotiff,
  "ordinary_kriging_linear_d18O_predicted_variance" : krig_variances_isoscape_geotiff
}

def generate_isoscapes_from_variational_model(
    output_geotiff_id: str,
    model: tf.keras.Model,
    feature_transformer: ColumnTransformer,
    required_geotiffs: List[str],
    max_res: bool):
  input_geotiffs = {column: column_name_to_geotiff_fn[column]() for column in required_geotiffs}
  all_bounds = [get_extent(geotiff.gdal_dataset) for geotiff in input_geotiffs.values()]

  # Set output_resolution to match that of the highest-resolution geotiff is max_res == true, else the smallest 
  output_resolution = sorted(
    all_bounds,
    key=lambda bounds: bounds.pixel_size_x*bounds.pixel_size_y)[-1 if max_res else 0]

  # Randomly pick a medium sized raster.
  if (not max_res):
    output_resolution = get_extent(input_geotiffs["VPD"].gdal_dataset) 

  np = get_predictions_at_each_pixel(
    model, feature_transformer, input_geotiffs, output_resolution)
  save_numpy_to_geotiff(
      output_resolution, np, get_raster_path(output_geotiff_id+".tiff"))<|MERGE_RESOLUTION|>--- conflicted
+++ resolved
@@ -276,7 +276,6 @@
   else:
     return value
 
-<<<<<<< HEAD
 def get_predictions_at_each_pixel(
     model: tf.keras.Model,
     feature_transformer: ColumnTransformer,
@@ -329,12 +328,8 @@
 
   return predicted_np
 
-def is_valid_point(lat: float, lon: float, reference_isocape: AmazonGeoTiff):
-  return True if get_data_at_coords(reference_isocape, lon, lat, 0) else False
-=======
 def is_valid_point(lat: float, lon: float, reference_isocape: AmazonGeoTiff) -> bool:  
   return _try_get_data_at_coords(reference_isocape, lon, lat, -1) is not None
->>>>>>> ccb6caf9
 
 brazil_map_geotiff_ = None
 def brazil_map_geotiff() -> AmazonGeoTiff:
