{
  "cells": [
    {
      "cell_type": "markdown",
      "metadata": {
        "colab_type": "text",
        "id": "view-in-github"
      },
      "source": [
        "<a href=\"https://colab.research.google.com/github/tnc-br/ddf_common/blob/eerasters/test_ee_raster.ipynb\" target=\"_parent\"><img src=\"https://colab.research.google.com/assets/colab-badge.svg\" alt=\"Open In Colab\"/></a>"
      ]
    },
    {
      "cell_type": "code",
      "execution_count": null,
      "metadata": {
        "id": "xV--VZujfe62"
      },
      "outputs": [],
      "source": [
        "import sys\n",
        "!if [ ! -d \"/content/ddf_common_stub\" ] ; then git clone -b test https://github.com/tnc-br/ddf_common_stub.git; fi\n",
        "sys.path.append(\"/content/ddf_common_stub/\")\n",
        "import ddfimport\n",
        "ddfimport.ddf_source_control_pane()\n",
        "# ddfimport.ddf_import_common()\n"
      ]
    },
    {
      "cell_type": "code",
      "execution_count": 115,
      "metadata": {
        "id": "etV5uhKRrNQ8"
      },
      "outputs": [],
      "source": [
        "import importlib\n",
        "import eeddf\n",
        "importlib.reload(eeddf)\n",
        "import raster\n",
        "importlib.reload(raster)\n",
        "import eeraster\n",
        "importlib.reload(eeraster)\n",
        "import dataset\n",
        "importlib.reload(dataset)\n",
        "import numpy as np\n",
        "import time"
<<<<<<< HEAD
      ]
=======
      ],
      "metadata": {
        "id": "etV5uhKRrNQ8"
      },
      "execution_count": null,
      "outputs": []
>>>>>>> e9987152
    },
    {
      "cell_type": "code",
      "execution_count": null,
      "metadata": {
        "id": "Nbn5shXqhge-"
      },
      "outputs": [],
      "source": [
        "# Brazil national territory extends 4,395 kilometers (2,731 mi) from north to\n",
        "# south (5°16'20\" N to 33°44'32\" S latitude), and 4,319 kilometers (2,684 mi)\n",
        "# from east to west (34°47'30\" W to 73°59'32\" W longitude)\n",
        "\n",
        "def simple_dem_raster_query_latlon():\n",
        "  value = eeraster.dem().value_at(-50.0, -10.0)\n",
        "  print(value)\n",
        "  assert(value > 0)\n",
        "\n",
        "def simple_dem_raster_query_latlon_int64():\n",
        "  value = eeraster.dem().value_at(-50, -10)\n",
        "  print(value)\n",
        "  assert(value > 0)\n",
        "\n",
        "def water_dem_raster_query_latlon():\n",
        "  value = eeraster.dem().value_at(-40.0, -20.0)\n",
        "  print(value)\n",
        "  assert(np.isnan(value))\n",
        "\n",
        "def list_dem_raster_query_latlon_int64():\n",
        "  values = eeraster.dem().values_at([[-50, -10], [-50, -9.5], [-40, -9.5], [-30, -10]])\n",
        "  print(values)\n",
        "  assert(len(values) > 0)\n",
        "  assert(values[0] > 0)\n",
        "  assert(values[1] > 0)\n",
        "  assert(values[2] > 0)\n",
        "  assert(np.isnan(values[3]))\n",
        "\n",
        "def ee_performance():\n",
        "  #-8,-35 to -8,-75\n",
        "  start_time = time.time()\n",
        "\n",
        "  coords = [(n, -8.0) for n in np.arange(-75.0, -35.0, 0.01)]\n",
        "  print(\"sending batch of coords of size, \", len(coords))\n",
        "  values = eeraster.dem().values_at(coords)\n",
        "  assert(len(values) == len(coords))\n",
        "\n",
        "  end_time = time.time()\n",
        "  total_time = end_time - start_time\n",
        "  print(f\"Total time: {total_time:.2f} seconds\")\n",
        "  print(f\"Throughput: {len(coords) / total_time:.2f} qps\")\n",
        "\n",
        "def reference_sample_feature_test():\n",
        "  ref_samples = dataset.load_reference_samples()\n",
        "  print(ref_samples.head())\n",
        "  print(\"************* Loading DEM ******************\")\n",
        "  df = eeraster.dem().values_at_df(ref_samples, \"dem\")\n",
        "  print(df.head())\n",
        "\n",
        "def performance_xtreme_test():\n",
        "  eeraster.set_ee_options(parallel_ops=40, chunk_size=120)\n",
        "  #-8,-35 to -8,-75\n",
        "  start_time = time.time()\n",
        "\n",
        "  coords = [(n, -8.0) for n in np.arange(-75.0, -35.0, 0.01)]\n",
        "  print(\"sending batch of coords of size, \", len(coords))\n",
        "  values = eeraster.dem().values_at(coords)\n",
        "  assert(len(values) == len(coords))\n",
        "\n",
        "  end_time = time.time()\n",
        "  total_time = end_time - start_time\n",
        "  print(f\"Total time: {total_time:.2f} seconds\")\n",
        "  print(f\"Throughput: {len(coords) / total_time:.2f} qps\")\n",
        "  eeraster.set_ee_options(parallel_ops=30, chunk_size=80)\n",
        "\n",
        "\n",
        "simple_dem_raster_query_latlon()\n",
        "simple_dem_raster_query_latlon_int64()\n",
        "list_dem_raster_query_latlon_int64()\n",
        "water_dem_raster_query_latlon()\n",
        "ee_performance()\n",
        "reference_sample_feature_test()\n",
        "performance_xtreme_test()\n"
      ]
    },
    {
      "cell_type": "code",
      "execution_count": null,
      "metadata": {
        "id": "9vhNVeNRGnej"
      },
      "outputs": [],
      "source": [
        "# Brazil national territory extends 4,395 kilometers (2,731 mi) from north to\n",
        "# south (5°16'20\" N to 33°44'32\" S latitude), and 4,319 kilometers (2,684 mi)\n",
        "# from east to west (34°47'30\" W to 73°59'32\" W longitude)\n",
        "\n",
        "def simple_ordinary_kriging_means_raster_query_latlon():\n",
        "  value = eeraster.ordinary_kriging_means().value_at(-50.0, -10.0)\n",
        "  print(value)\n",
        "  assert(value > 0)\n",
        "\n",
        "def simple_ordinary_kriging_means_raster_query_latlon_int64():\n",
        "  value = eeraster.ordinary_kriging_means().value_at(-50, -10)\n",
        "  print(value)\n",
        "  assert(value > 0)\n",
        "\n",
        "def water_ordinary_kriging_means_raster_query_latlon():\n",
        "  value = eeraster.ordinary_kriging_means().value_at(-40.0, -20.0)\n",
        "  print(value)\n",
        "  assert(np.isnan(value))\n",
        "\n",
        "def list_ordinary_kriging_means_raster_query_latlon_int64():\n",
        "  values = eeraster.ordinary_kriging_means().values_at([[-50, -10], [-50, -9.5], [-40, -9.5], [-30, -10]])\n",
        "  print(values)\n",
        "  assert(len(values) > 0)\n",
        "  assert(values[0] > 0)\n",
        "  assert(values[1] > 0)\n",
        "  assert(values[2] > 0)\n",
        "  assert(np.isnan(values[3]))"
      ],
      "metadata": {
        "id": "gmV1_RV2Mdee"
      },
      "execution_count": null,
      "outputs": []
    },
    {
      "cell_type": "code",
      "source": [
        "# Brazil national territory extends 4,395 kilometers (2,731 mi) from north to\n",
        "# south (5°16'20\" N to 33°44'32\" S latitude), and 4,319 kilometers (2,684 mi)\n",
        "# from east to west (34°47'30\" W to 73°59'32\" W longitude)\n",
        "\n",
        "def simple_ordinary_kriging_vars_raster_query_latlon():\n",
        "  value = eeraster.ordinary_kriging_vars().value_at(-50.0, -10.0)\n",
        "  print(value)\n",
        "  assert(value > 0)\n",
        "\n",
        "def simple_ordinary_kriging_means_raster_query_latlon_int64():\n",
        "  value = eeraster.ordinary_kriging_vars().value_at(-50, -10)\n",
        "  print(value)\n",
        "  assert(value > 0)\n",
        "\n",
        "def water_ordinary_kriging_means_raster_query_latlon():\n",
        "  value = eeraster.ordinary_kriging_vars().value_at(-40.0, -20.0)\n",
        "  print(value)\n",
        "  assert(np.isnan(value))\n",
        "\n",
        "def list_ordinary_kriging_means_raster_query_latlon_int64():\n",
        "  values = eeraster.ordinary_kriging_vars().values_at([[-50, -10], [-50, -9.5], [-40, -9.5], [-30, -10]])\n",
        "  print(values)\n",
        "  assert(len(values) > 0)\n",
        "  assert(values[0] > 0)\n",
        "  assert(values[1] > 0)\n",
        "  assert(values[2] > 0)\n",
        "  assert(np.isnan(values[3]))"
      ],
      "metadata": {
        "id": "Bal1u_KdNuYN"
      },
      "execution_count": null,
      "outputs": []
    },
    {
      "cell_type": "code",
      "source": [
        "def test_ingestion():\n",
        "    isoscape_path = raster.get_raster_path(\"test_isoscape.tiff\")\n",
        "    raster.stamp_isoscape(isoscape_path, \"p_value\", str(0.05))\n",
        "\n",
        "    test_asset = \"projects/river-sky-386919/assets/testing/test_isoscape\"\n",
        "    eeraster.ingest_isoscape(isoscape_path, test_asset, allow_overwrite=True)\n",
        "\n",
        "def test_stamped():\n",
        "    test_asset = \"projects/river-sky-386919/assets/testing/test_isoscape\"\n",
        "    assert eeraster.get_props(test_asset)[\"p_value\"] == str(0.05)\n",
        "\n",
        "test_ingestion()\n",
        "test_stamped()"
      ]
    }
  ],
  "metadata": {
    "colab": {
      "include_colab_link": true,
      "provenance": []
    },
    "kernelspec": {
      "display_name": "Python 3",
      "name": "python3"
    },
    "language_info": {
      "name": "python"
    }
  },
  "nbformat": 4,
  "nbformat_minor": 0
}<|MERGE_RESOLUTION|>--- conflicted
+++ resolved
@@ -45,16 +45,12 @@
         "importlib.reload(dataset)\n",
         "import numpy as np\n",
         "import time"
-<<<<<<< HEAD
-      ]
-=======
       ],
       "metadata": {
         "id": "etV5uhKRrNQ8"
       },
       "execution_count": null,
       "outputs": []
->>>>>>> e9987152
     },
     {
       "cell_type": "code",
